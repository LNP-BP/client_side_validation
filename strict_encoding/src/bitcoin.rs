--- conflicted
+++ resolved
@@ -15,7 +15,6 @@
 use std::io;
 use std::io::{Read, Write};
 
-use bitcoin::blockdata::transaction::EcdsaSigHashType;
 use bitcoin::secp256k1::{ecdsa, schnorr, Secp256k1};
 use bitcoin::util::address::{self, Address, WitnessVersion};
 use bitcoin::util::bip32;
@@ -25,16 +24,10 @@
     TapTweakHash, TaprootMerkleBranch,
 };
 use bitcoin::{
-<<<<<<< HEAD
-    schnorr as bip340, secp256k1, Amount, BlockHash, EcdsaSig, KeyPair,
-    OutPoint, PubkeyHash, SchnorrSig, SchnorrSigHashType, Script, ScriptHash,
-    SigHash, Transaction, TxIn, TxOut, Txid, WPubkeyHash, WScriptHash, Wtxid,
-    XOnlyPublicKey, XpubIdentifier,
-=======
-    secp256k1, Amount, BlockHash, OutPoint, PubkeyHash, Script, ScriptHash,
-    SigHash, SigHashType, Transaction, TxIn, TxOut, Txid, WPubkeyHash,
-    WScriptHash, Wtxid, XpubIdentifier,
->>>>>>> fc6d9279
+    schnorr as bip340, secp256k1, Amount, BlockHash, EcdsaSig,
+    EcdsaSigHashType, KeyPair, OutPoint, PubkeyHash, SchnorrSig,
+    SchnorrSigHashType, Script, ScriptHash, SigHash, Transaction, TxIn, TxOut,
+    Txid, WPubkeyHash, WScriptHash, Wtxid, XOnlyPublicKey, XpubIdentifier,
 };
 
 use crate::{strategies, Error, Strategy, StrictDecode, StrictEncode};
@@ -388,20 +381,6 @@
     }
 }
 
-impl StrictEncode for SigHashType {
-    #[inline]
-    fn strict_encode<E: io::Write>(&self, e: E) -> Result<usize, Error> {
-        self.as_u32().strict_encode(e)
-    }
-}
-
-impl StrictDecode for SigHashType {
-    #[inline]
-    fn strict_decode<D: io::Read>(d: D) -> Result<Self, Error> {
-        Ok(SigHashType::from_u32_consensus(u32::strict_decode(d)?))
-    }
-}
-
 impl Strategy for OutPoint {
     type Strategy = strategies::BitcoinConsensus;
 }
