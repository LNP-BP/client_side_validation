--- conflicted
+++ resolved
@@ -34,16 +34,10 @@
 [dependencies]
 # Dependencies on other LNP/BP repositories
 # -----------------------------------------
-<<<<<<< HEAD
-chacha20poly1305 = "0.7.0"
-amplify = "~1.2.0" # This project does not have any non-optional dependencies
-amplify_derive = "~1.2.0"
-lnpbp_derive = { path = "derive" }
-=======
+chacha20poly1305 = "~0.7.0"
 amplify = { version = "~2.0.6", features = ["stringly_conversions"] }
 amplify_derive = "~2.0.6"
 lnpbp_derive = "~0.1.0"
->>>>>>> 36175706
 # Dependencies on core rust-bitcoin ecosystem projects
 # ----------------------------------------------------
 bitcoin = { version = "~0.25.1", features = ["rand"] }
